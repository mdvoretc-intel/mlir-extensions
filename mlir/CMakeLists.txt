--- conflicted
+++ resolved
@@ -150,15 +150,11 @@
     ${PROJECT_BINARY_DIR}/mlir-extensions/include
     )
 
-<<<<<<< HEAD
 add_dependencies(${MLIR_EXTENSIONS_LIB} MLIRPlierOpsIncGen MLIRPlierUtilOpsIncGen MLIRGpuRuntimeOpsIncGen MLIRIntelGpuOpsIncGen)
-=======
-add_dependencies(${MLIR_EXTENSIONS_LIB} MLIRPlierOpsIncGen MLIRPlierUtilOpsIncGen MLIRGpuRuntimeOpsIncGen)
 
 if (IMEX_ENABLE_IGPU_DIALECT)
     add_subdirectory(tools)
     if(IMEX_ENABLE_TESTS)
         add_subdirectory(test)
     endif()
-endif()
->>>>>>> cafe5b0e
+endif()