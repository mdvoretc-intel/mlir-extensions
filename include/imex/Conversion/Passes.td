//===-- IMEXPasses.td - Conversion pass definition file ----*- tablegen -*-===//
//
// Copyright 2022 Intel Corporation
// Part of the IMEX Project, under the Apache License v2.0 with LLVM Exceptions.
// See https://llvm.org/LICENSE.txt for license information.
// SPDX-License-Identifier: Apache-2.0 WITH LLVM-exception
//
//===----------------------------------------------------------------------===//
///
/// \file
/// This file defines the base classes of IMEX conversino passes.
///
//===----------------------------------------------------------------------===//

#ifndef _IMEX_CONVERSION_PASSES_TD_INCLUDED_
#define _IMEX_CONVERSION_PASSES_TD_INCLUDED_

include "mlir/Pass/PassBase.td"


include "mlir/IR/OpBase.td"
include "mlir/IR/EnumAttr.td"
include "mlir/Dialect/GPU/IR/GPUBase.td"
include "mlir/Interfaces/ControlFlowInterfaces.td"
include "mlir/Interfaces/InferTypeOpInterface.td"
include "mlir/Interfaces/LoopLikeInterface.td"
include "mlir/Interfaces/SideEffectInterfaces.td"
include "mlir/Interfaces/ViewLikeInterface.td"
include "mlir/IR/EnumAttr.td"

//===----------------------------------------------------------------------===//
// PTensorToLinalg
//===----------------------------------------------------------------------===//

def ConvertPTensorToLinalg : Pass<"convert-ptensor-to-linalg", "::mlir::ModuleOp"> {
  let summary = "Convert from the PTensor dialect to the Linalg and Dist dialects";
  let description = [{
    Convert PTensor dialect operations into the LLVM IR dialect operations.

    #### Input invariant

    -   all tensors are PTensorType

    #### Output IR

    - a PTensorType will be lowered to a unrealized_conversion_cast to tuple of
      * rtensor: RankedTensor
      * device: device where the tensor lives (AnyType, default=None)
      * team: a group of processes among which the tensor is distributed
        (AnyType, default=None)
      * rthandle: a handle for communication with the dist dialect/runtime
        (AnyType, default=None)
    - On function boundaries (func::callOp, func::returnOp, func::functionOp)
      PTensorTypes get expanded into 4 separate arguments (rtensor, device, team, handle).
    - PTensor operations are converted to Linalg operations, accompaigned by
      * operations of the Dist dialect if the input tensors are distributed
      * FIXME iGPU::deviceRegionOps if the input tensors live on a device
  }];
  let constructor = "imex::createConvertPTensorToLinalgPass()";
  let dependentDialects = ["::mlir::linalg::LinalgDialect",
                           "::mlir::AffineDialect",
                           "::mlir::func::FuncDialect",
                           "::mlir::tensor::TensorDialect",
                           "::mlir::arith::ArithmeticDialect",
                           "::mlir::shape::ShapeDialect"];
  let options = [];
}
//===----------------------------------------------------------------------===//
// GPUToSPIRV
//===----------------------------------------------------------------------===//

def ConvertGPUXToSPIRV : Pass<"convert-gpux-to-spirv", "::mlir::ModuleOp"> {
  let summary = "Convert GPU dialect to SPIR-V dialect";
  let description = [{
    This pass extends upstream GPU dialect to SPIR-V dialect pass by adding more
    conversion patterns like SCF, math and control flow.
    This pass converts gpu.func ops inside gpu.module op.

    For more detailed documentation, refer upstream MLIR Pass -convert-gpu-to-spirv
    https://mlir.llvm.org/docs/Passes/#-convert-gpu-to-spirv-convert-gpu-dialect-to-spir-v-dialect


    Below example shows how GPU kernel module is converted to SPIRV module along with other ops conversion within gpu.func. from dialect like
memref, arith and math.

<<<<<<< HEAD
//===----------------------------------------------------------------------===//
// DistToStandard
//===----------------------------------------------------------------------===//

def ConvertDistToStandard: Pass<"convert-dist-to-standard", "::mlir::ModuleOp"> {
  let summary = "Convert from the Dist dialect to runtime calls.";
  let description = [{
    Convert Dist dialect operations into standard dialect operations
    by inserting calls into a distributed runtime.

    Necessary prototypes of runtime functions will be added.
  }];
  let constructor = "::imex::createConvertDistToStandardPass()";
  let dependentDialects = ["::mlir::linalg::LinalgDialect",
                           "::mlir::func::FuncDialect",
                           "::mlir::tensor::TensorDialect",
                           "::mlir::arith::ArithmeticDialect",
                           "::mlir::shape::ShapeDialect"];
  let options = [];
}

=======
    Input

    ```mlir
      module attributes {gpu.container_module, spv.target_env = #spv.target_env<#spv.vce<v1.0, [Shader], [SPV_KHR_storage_buffer_storage_class]>, #spv.resource_limits<>>} {
        func.func @load_store(%arg0: memref<12x4xf32>, %arg1: memref<12x4xf32>, %arg2: memref<12x4xf32>) {
          %c0 = arith.constant 0 : index
          .
          .
          .
          gpu.launch_func  @kernels::@load_store_kernel blocks in (%0, %c1_2, %c1_2) threads in (%1, %c1_2, %c1_2) args(%arg0 : memref<12x4xf32>, %arg1 : memref<12x4xf32>, %arg2 : memref<12x4xf32>, %c0 : index, %c0_0 : index, %c1 : index, %c1_1 : index)
          return
        }
          gpu.module @kernels {
          gpu.func @load_store_kernel(%arg0: memref<12x4xf32>, %arg1: memref<12x4xf32>, %arg2: memref<12x4xf32>, %arg3: index, %arg4: index, %arg5: index, %arg6: index) kernel attributes {spv.entry_point_abi = #spv.entry_point_abi<local_size = dense<[16, 1, 1]> : vector<3xi32>>} {
            cf.br ^bb1
          ^bb1:  // pred: ^bb0
            %0 = gpu.block_id  x
          .
          .
          .
            %6 = gpu.grid_dim  x
            .
            .
            .
            %12 = arith.addi %arg3, %0 : index
            %13 = arith.addi %arg4, %3 : index
            %14 = memref.load %arg0[%12, %13] : memref<12x4xf32>
            %15 = memref.load %arg1[%12, %13] : memref<12x4xf32>
            %16 = arith.addf %14, %15 : f32
            memref.store %16, %arg2[%12, %13] : memref<12x4xf32>
            %17 = math.rsqrt %14 : f32
            gpu.return
          }
        }
     ```

    Output

    ```mlir
      spv.module @__spv__kernels Logical GLSL450 {
        spv.GlobalVariable @__builtin_var_NumWorkgroups__ built_in("NumWorkgroups") : !spv.ptr<vector<3xi32>, Input>
        spv.GlobalVariable @__builtin_var_LocalInvocationId__ built_in("LocalInvocationId") : !spv.ptr<vector<3xi32>, Input>
        spv.GlobalVariable @__builtin_var_WorkgroupId__ built_in("WorkgroupId") : !spv.ptr<vector<3xi32>, Input>
        spv.func @load_store_kernel(%arg0: !spv.ptr<!spv.struct<(!spv.array<48 x f32, stride=4> [0])>, StorageBuffer> {spv.interface_var_abi = #spv.interface_var_abi<(0, 0)>}, %arg1: !spv.ptr<!spv.struct<(!spv.array<48 x f32, stride=4> [0])>, StorageBuffer> {spv.interface_var_abi = #spv.interface_var_abi<(0, 1)>}, %arg2: !spv.ptr<!spv.struct<(!spv.array<48 x f32, stride=4> [0])>, StorageBuffer> {spv.interface_var_abi = #spv.interface_var_abi<(0, 2)>}, %arg3: i32 {spv.interface_var_abi = #spv.interface_var_abi<(0, 3), StorageBuffer>}, %arg4: i32 {spv.interface_var_abi = #spv.interface_var_abi<(0, 4), StorageBuffer>}, %arg5: i32 {spv.interface_var_abi = #spv.interface_var_abi<(0, 5), StorageBuffer>}, %arg6: i32 {spv.interface_var_abi = #spv.interface_var_abi<(0, 6), StorageBuffer>}) "None" attributes {spv.entry_point_abi = #spv.entry_point_abi<local_size = dense<[16, 1, 1]> : vector<3xi32>>, workgroup_attributions = 0 : i64} {
          spv.Branch ^bb1
        ^bb1:  // pred: ^bb0
          %__builtin_var_WorkgroupId___addr = spv.mlir.addressof @__builtin_var_WorkgroupId__ : !spv.ptr<vector<3xi32>, Input>
          %0 = spv.Load "Input" %__builtin_var_WorkgroupId___addr : vector<3xi32>
          %1 = spv.CompositeExtract %0[0 : i32] : vector<3xi32>
        .
        .
        .
        %cst0_i32 = spv.Constant 0 : i32
          %cst0_i32_7 = spv.Constant 0 : i32
          %cst4_i32 = spv.Constant 4 : i32
          %20 = spv.IMul %cst4_i32, %18 : i32
          %21 = spv.IAdd %cst0_i32_7, %20 : i32
          %cst1_i32_8 = spv.Constant 1 : i32
          %22 = spv.IMul %cst1_i32_8, %19 : i32
          %23 = spv.IAdd %21, %22 : i32
          %24 = spv.AccessChain %arg0[%cst0_i32, %23] : !spv.ptr<!spv.struct<(!spv.array<48 x f32, stride=4> [0])>, StorageBuffer>, i32, i32
          %25 = spv.Load "StorageBuffer" %24 : f32
          %cst0_i32_9 = spv.Constant 0 : i32
          %cst0_i32_10 = spv.Constant 0 : i32
          %cst4_i32_11 = spv.Constant 4 : i32
          %26 = spv.IMul %cst4_i32_11, %18 : i32
          %27 = spv.IAdd %cst0_i32_10, %26 : i32
          %cst1_i32_12 = spv.Constant 1 : i32
          %28 = spv.IMul %cst1_i32_12, %19 : i32
          %29 = spv.IAdd %27, %28 : i32
          %30 = spv.AccessChain %arg1[%cst0_i32_9, %29] : !spv.ptr<!spv.struct<(!spv.array<48 x f32, stride=4> [0])>, StorageBuffer>, i32, i32
          %31 = spv.Load "StorageBuffer" %30 : f32
          %32 = spv.FAdd %25, %31 : f32
          %cst0_i32_13 = spv.Constant 0 : i32
          %cst0_i32_14 = spv.Constant 0 : i32
          %cst4_i32_15 = spv.Constant 4 : i32
          %33 = spv.IMul %cst4_i32_15, %18 : i32
          %34 = spv.IAdd %cst0_i32_14, %33 : i32
          %cst1_i32_16 = spv.Constant 1 : i32
          %35 = spv.IMul %cst1_i32_16, %19 : i32
          %36 = spv.IAdd %34, %35 : i32
          %37 = spv.AccessChain %arg2[%cst0_i32_13, %36] : !spv.ptr<!spv.struct<(!spv.array<48 x f32, stride=4> [0])>, StorageBuffer>, i32, i32
          spv.Store "StorageBuffer" %37, %32 : f32
          %38 = spv.GL.InverseSqrt %25 : f32
          spv.Return
        }
      }
    ```

    Below example shows conversion of SCF for loop along with memref conversions into SPIRV within gpu kernel module.
    Input

    ```mlir
    gpu.module @kernels {
      gpu.func @loop_kernel(%arg0: memref<10xf32>, %arg1: memref<10xf32>) kernel attributes {spv.entry_point_abi = #spv.entry_point_abi<local_size = dense<[32, 4, 1]> : vector<3xi32>>} {
        cf.br ^bb1
      ^bb1:  // pred: ^bb0
        %c4 = arith.constant 4 : index
        %c42 = arith.constant 42 : index
        %c2 = arith.constant 2 : index
        scf.for %arg2 = %c4 to %c42 step %c2 {
          %0 = memref.load %arg0[%arg2] : memref<10xf32>
          memref.store %0, %arg1[%arg2] : memref<10xf32>
        }
        gpu.return
    }
    ```

    Output

    ```mlir
    spv.module @__spv__kernels Logical GLSL450 {
      spv.func @loop_kernel(%arg0: !spv.ptr<!spv.struct<(!spv.array<10 x f32, stride=4> [0])>, StorageBuffer> {spv.interface_var_abi = #spv.interface_var_abi<(0, 0)>}, %arg1: !spv.ptr<!spv.struct<(!spv.array<10 x f32, stride=4> [0])>, StorageBuffer> {spv.interface_var_abi = #spv.interface_var_abi<(0, 1)>}) "None" attributes {spv.entry_point_abi = #spv.entry_point_abi<local_size = dense<[32, 4, 1]> : vector<3xi32>>, workgroup_attributions = 0 : i64} {
        spv.Branch ^bb1
      ^bb1:  // pred: ^bb0
        .
        .
        .
        spv.mlir.loop {
          spv.Branch ^bb1(%cst4_i32 : i32)
        ^bb1(%0: i32):  // 2 preds: ^bb0, ^bb2
          %1 = spv.SLessThan %0, %cst42_i32 : i32
          spv.BranchConditional %1, ^bb2, ^bb3
        ^bb2:  // pred: ^bb1
        .
        .
        .
          %4 = spv.AccessChain %arg0[%cst0_i32, %3] : !spv.ptr<!spv.struct<(!spv.array<10 x f32, stride=4> [0])>, StorageBuffer>, i32, i32
          %5 = spv.Load "StorageBuffer" %4 : f32
          .
          .
          .
          %8 = spv.AccessChain %arg1[%cst0_i32_1, %7] : !spv.ptr<!spv.struct<(!spv.array<10 x f32, stride=4> [0])>, StorageBuffer>, i32, i32
          spv.Store "StorageBuffer" %8, %5 : f32
          %9 = spv.IAdd %0, %cst2_i32 : i32
          spv.Branch ^bb1(%9 : i32)
        ^bb3:  // pred: ^bb1
          spv.mlir.merge
        }
        spv.Return
      }
    }
    ```
  }];
  let constructor = "imex::createConvertGPUXToSPIRVPass()";
  let dependentDialects = ["::mlir::spirv::SPIRVDialect"];
}
>>>>>>> 6d1b1c64
#endif // _IMEX_CONVERSION_PASSES_TD_INCLUDED_<|MERGE_RESOLUTION|>--- conflicted
+++ resolved
@@ -65,25 +65,7 @@
                            "::mlir::shape::ShapeDialect"];
   let options = [];
 }
-//===----------------------------------------------------------------------===//
-// GPUToSPIRV
-//===----------------------------------------------------------------------===//
-
-def ConvertGPUXToSPIRV : Pass<"convert-gpux-to-spirv", "::mlir::ModuleOp"> {
-  let summary = "Convert GPU dialect to SPIR-V dialect";
-  let description = [{
-    This pass extends upstream GPU dialect to SPIR-V dialect pass by adding more
-    conversion patterns like SCF, math and control flow.
-    This pass converts gpu.func ops inside gpu.module op.
-
-    For more detailed documentation, refer upstream MLIR Pass -convert-gpu-to-spirv
-    https://mlir.llvm.org/docs/Passes/#-convert-gpu-to-spirv-convert-gpu-dialect-to-spir-v-dialect
-
-
-    Below example shows how GPU kernel module is converted to SPIRV module along with other ops conversion within gpu.func. from dialect like
-memref, arith and math.
-
-<<<<<<< HEAD
+
 //===----------------------------------------------------------------------===//
 // DistToStandard
 //===----------------------------------------------------------------------===//
@@ -105,7 +87,23 @@
   let options = [];
 }
 
-=======
+//===----------------------------------------------------------------------===//
+// GPUToSPIRV
+//===----------------------------------------------------------------------===//
+
+def ConvertGPUXToSPIRV : Pass<"convert-gpux-to-spirv", "::mlir::ModuleOp"> {
+  let summary = "Convert GPU dialect to SPIR-V dialect";
+  let description = [{
+    This pass extends upstream GPU dialect to SPIR-V dialect pass by adding more
+    conversion patterns like SCF, math and control flow.
+    This pass converts gpu.func ops inside gpu.module op.
+
+    For more detailed documentation, refer upstream MLIR Pass -convert-gpu-to-spirv
+    https://mlir.llvm.org/docs/Passes/#-convert-gpu-to-spirv-convert-gpu-dialect-to-spir-v-dialect
+
+    Below example shows how GPU kernel module is converted to SPIRV module along with other ops conversion within gpu.func. from dialect like
+memref, arith and math.
+
     Input
 
     ```mlir
@@ -253,5 +251,5 @@
   let constructor = "imex::createConvertGPUXToSPIRVPass()";
   let dependentDialects = ["::mlir::spirv::SPIRVDialect"];
 }
->>>>>>> 6d1b1c64
+
 #endif // _IMEX_CONVERSION_PASSES_TD_INCLUDED_