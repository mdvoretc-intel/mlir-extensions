--- conflicted
+++ resolved
@@ -32,7 +32,6 @@
 _arr_2d_int = [[1,2,3,4],[5,6,7,8]]
 _arr_2d_float = [[1.0,2.1,3.2,4.3],[5.4,6.5,7.6,8.7]]
 _test_arrays = [_arr_1d_int, _arr_1d_float, _arr_2d_int, _arr_2d_float]
-<<<<<<< HEAD
 _test_arrays_ids = ["1d_int", "1d_float", "2d_int", "2d_float"]
 
 @pytest.mark.parametrize("py_func",
@@ -56,8 +55,6 @@
     jit_func = njit(py_func)
     arr = np.array(arr_list)
     assert_allclose(py_func(arr), jit_func(arr), rtol=1e-15, atol=1e-15)
-=======
->>>>>>> ccab922c
 
 class TestMlirBasic(TestCase):
 
